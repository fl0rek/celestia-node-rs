//! Component responsible for synchronizing block headers announced in the Celestia network.
//!
//! It starts by asking the trusted peers for their current head headers and picks
//! the latest header returned by at least two of them as the initial synchronization target
//! called `subjective_head`.
//!
//! Then it starts synchronizing from the genesis header up to the target requesting headers
//! on the `header-ex` p2p protocol. In the meantime, it constantly checks for the latest
//! headers announced on the `header-sub` p2p protocol to keep the `subjective_head` as close
//! to the `network_head` as possible.

use std::marker::PhantomData;
use std::sync::Arc;
use std::time::Duration;

use backoff::backoff::Backoff;
use backoff::ExponentialBackoffBuilder;
use celestia_tendermint::Time;
use celestia_types::ExtendedHeader;
use futures::FutureExt;
use serde::{Deserialize, Serialize};
use tokio::select;
use tokio::sync::{mpsc, oneshot, watch};
use tokio_util::sync::CancellationToken;
use tracing::{debug, info, info_span, instrument, warn, Instrument};
use web_time::Instant;

use crate::events::{EventPublisher, NodeEvent};
use crate::executor::{sleep, spawn, spawn_cancellable, Interval};
use crate::p2p::{P2p, P2pError};
use crate::store::header_ranges::{HeaderRanges, PrintableHeaderRange};
use crate::store::utils::calculate_range_to_fetch;
use crate::store::{Store, StoreError};
use crate::utils::OneshotSenderExt;

type Result<T, E = SyncerError> = std::result::Result<T, E>;

const MAX_HEADERS_IN_BATCH: u64 = 512;
const TRY_INIT_BACKOFF_MAX_INTERVAL: Duration = Duration::from_secs(60);
const SYNCING_WINDOW: Duration = Duration::from_secs(30 * 24 * 60 * 60); // 30 days

/// Representation of all the errors that can occur when interacting with the [`Syncer`].
#[derive(Debug, thiserror::Error)]
pub enum SyncerError {
    /// An error propagated from the [`P2p`] module.
    #[error(transparent)]
    P2p(#[from] P2pError),

    /// An error propagated from the [`Store`] module.
    #[error(transparent)]
    Store(#[from] StoreError),

    /// An error propagated from the [`celestia_types`].
    #[error(transparent)]
    Celestia(#[from] celestia_types::Error),

    /// The worker has died.
    #[error("Worker died")]
    WorkerDied,

    /// Channel has been closed unexpectedly.
    #[error("Channel closed unexpectedly")]
    ChannelClosedUnexpectedly,
}

impl From<oneshot::error::RecvError> for SyncerError {
    fn from(_value: oneshot::error::RecvError) -> Self {
        SyncerError::ChannelClosedUnexpectedly
    }
}

/// Component responsible for synchronizing block headers from the network.
#[derive(Debug)]
pub struct Syncer<S>
where
    S: Store + 'static,
{
    cmd_tx: mpsc::Sender<SyncerCmd>,
    cancellation_token: CancellationToken,
    _store: PhantomData<S>,
}

/// Arguments used to configure the [`Syncer`].
pub struct SyncerArgs<S>
where
    S: Store + 'static,
{
    /// Handler for the peer to peer messaging.
    pub p2p: Arc<P2p>,
    /// Headers storage.
    pub store: Arc<S>,
    /// Event publisher.
    pub event_pub: EventPublisher,
}

#[derive(Debug)]
enum SyncerCmd {
    GetInfo {
        respond_to: oneshot::Sender<SyncingInfo>,
    },
}

/// Status of the synchronization.
#[derive(Debug, Serialize, Deserialize)]
pub struct SyncingInfo {
    /// Ranges of headers that are already synchronised
    pub stored_headers: HeaderRanges,
    /// Syncing target. The latest height seen in the network that was successfully verified.
    pub subjective_head: u64,
}

impl<S> Syncer<S>
where
    S: Store,
{
    /// Create and start the [`Syncer`].
    pub fn start(args: SyncerArgs<S>) -> Result<Self> {
        let cancellation_token = CancellationToken::new();
        let (cmd_tx, cmd_rx) = mpsc::channel(16);
        let mut worker = Worker::new(args, cancellation_token.child_token(), cmd_rx)?;

        spawn(async move {
            worker.run().await;
        });

        Ok(Syncer {
            cancellation_token,
            cmd_tx,
            _store: PhantomData,
        })
    }

    /// Stop the [`Syncer`].
    pub fn stop(&self) {
        // Singal the Worker to stop.
        // TODO: Should we wait for the Worker to stop?
        self.cancellation_token.cancel();
    }

    async fn send_command(&self, cmd: SyncerCmd) -> Result<()> {
        self.cmd_tx
            .send(cmd)
            .await
            .map_err(|_| SyncerError::WorkerDied)
    }

    /// Get the current synchronization status.
    ///
    /// # Errors
    ///
    /// This function will return an error if the [`Syncer`] has been stopped.
    pub async fn info(&self) -> Result<SyncingInfo> {
        let (tx, rx) = oneshot::channel();

        self.send_command(SyncerCmd::GetInfo { respond_to: tx })
            .await?;

        Ok(rx.await?)
    }
}

impl<S> Drop for Syncer<S>
where
    S: Store,
{
    fn drop(&mut self) {
        self.cancellation_token.cancel();
    }
}

struct Worker<S>
where
    S: Store + 'static,
{
    cancellation_token: CancellationToken,
    cmd_rx: mpsc::Receiver<SyncerCmd>,
    event_pub: EventPublisher,
    p2p: Arc<P2p>,
    store: Arc<S>,
    header_sub_watcher: watch::Receiver<Option<ExtendedHeader>>,
    subjective_head_height: Option<u64>,
    headers_tx: mpsc::Sender<(Result<Vec<ExtendedHeader>, P2pError>, Duration)>,
    headers_rx: mpsc::Receiver<(Result<Vec<ExtendedHeader>, P2pError>, Duration)>,
    ongoing_batch: Option<Ongoing>,
    estimated_syncing_window_end: Option<u64>,
}

struct Ongoing {
    batch: PrintableHeaderRange,
    cancellation_token: CancellationToken,
}

impl<S> Worker<S>
where
    S: Store,
{
    fn new(
        args: SyncerArgs<S>,
        cancellation_token: CancellationToken,
        cmd_rx: mpsc::Receiver<SyncerCmd>,
    ) -> Result<Self> {
        let header_sub_watcher = args.p2p.header_sub_watcher();
        let (headers_tx, headers_rx) = mpsc::channel(1);

        Ok(Worker {
            cancellation_token,
            cmd_rx,
            event_pub: args.event_pub,
            p2p: args.p2p,
            store: args.store,
            header_sub_watcher,
            subjective_head_height: None,
            headers_tx,
            headers_rx,
            ongoing_batch: None,
            estimated_syncing_window_end: None,
        })
    }

    async fn run(&mut self) {
        loop {
            if self.cancellation_token.is_cancelled() {
                break;
            }

            self.connecting_event_loop().await;

            if self.cancellation_token.is_cancelled() {
                break;
            }

            self.connected_event_loop().await;
        }

        debug!("Syncer stopped");
    }

    /// The responsibility of this event loop is to await a trusted peer to
    /// connect and get the network head, while accepting commands.
    async fn connecting_event_loop(&mut self) {
        debug!("Entering connecting_event_loop");

        let mut report_interval = Interval::new(Duration::from_secs(60)).await;
        let mut try_init_result = self.spawn_try_init().fuse();

        self.report().await;

        loop {
            select! {
                _ = self.cancellation_token.cancelled() => {
                    break;
                }
                _ = report_interval.tick() => {
                    self.report().await;
                }
                Ok((network_head_height, took)) = &mut try_init_result => {
                    info!("Setting initial subjective head to {network_head_height}");
                    self.set_subjective_head_height(network_head_height);
                    self.event_pub.send(NodeEvent::FetchingHeadHeaderFinished {
                        height: network_head_height,
                        took,
                    });
                    break;
                }
                Some(cmd) = self.cmd_rx.recv() => {
                    self.on_cmd(cmd).await;
                }
            }
        }
    }

    /// The reponsibility of this event loop is to start the syncing process,
    /// handles events from HeaderSub, and accept commands.
    async fn connected_event_loop(&mut self) {
        debug!("Entering connected_event_loop");

        let mut report_interval = Interval::new(Duration::from_secs(60)).await;
        let mut peer_tracker_info_watcher = self.p2p.peer_tracker_info_watcher();

        // Check if connection status changed before creating the watcher
        if peer_tracker_info_watcher.borrow().num_connected_peers == 0 {
            warn!("All peers disconnected");
            return;
        }

        self.fetch_next_batch().await;
        self.report().await;

        loop {
            select! {
                _ = self.cancellation_token.cancelled() => {
                    break;
                }
                _ = peer_tracker_info_watcher.changed() => {
                    if peer_tracker_info_watcher.borrow().num_connected_peers == 0 {
                        warn!("All peers disconnected");
                        break;
                    }
                }
                _ = report_interval.tick() => {
                    self.report().await;
                }
                _ = self.header_sub_watcher.changed() => {
                    self.on_header_sub_message().await;
                    self.fetch_next_batch().await;
                }
                Some(cmd) = self.cmd_rx.recv() => {
                    self.on_cmd(cmd).await;
                }
                Some((res, took)) = self.headers_rx.recv() => {
                    self.on_fetch_next_batch_result(res, took).await;
                    self.fetch_next_batch().await;
                }
            }
        }

        if let Some(ongoing) = self.ongoing_batch.take() {
            warn!("Cancelling fetching of {}", ongoing.batch);
            ongoing.cancellation_token.cancel();
        }
    }

    async fn syncing_info(&self) -> SyncingInfo {
        SyncingInfo {
            stored_headers: self
                .store
                .get_stored_header_ranges()
                .await
                .unwrap_or_default(),
            subjective_head: self.subjective_head_height.unwrap_or(0),
        }
    }

    #[instrument(skip_all)]
    async fn report(&mut self) {
        let SyncingInfo {
            stored_headers,
            subjective_head,
        } = self.syncing_info().await;

        let ongoing_batch = self
            .ongoing_batch
            .as_ref()
            .map(|ongoing| format!("{}", ongoing.batch))
            .unwrap_or_else(|| "None".to_string());

        info!("syncing: head: {subjective_head}, stored headers: {stored_headers}, ongoing batches: {ongoing_batch}");
    }

    fn spawn_try_init(&self) -> oneshot::Receiver<(u64, Duration)> {
        let p2p = self.p2p.clone();
        let store = self.store.clone();
        let (tx, rx) = oneshot::channel();

        let fut = async move {
            let now = Instant::now();
            let mut backoff = ExponentialBackoffBuilder::default()
                .with_max_interval(TRY_INIT_BACKOFF_MAX_INTERVAL)
                .with_max_elapsed_time(None)
                .build();

            loop {
                match try_init(&p2p, &*store).await {
                    Ok(network_height) => {
                        tx.maybe_send((network_height, now.elapsed()));
                        break;
                    }
                    Err(e) => {
                        let sleep_dur = backoff
                            .next_backoff()
                            .expect("backoff never stops retrying");

                        warn!("Intialization of subjective head failed: {e}. Trying again in {sleep_dur:?}.");
                        sleep(sleep_dur).await;
                    }
                }
            }
        };

        self.event_pub.send(NodeEvent::FetchingHeadHeaderStarted);

        spawn_cancellable(
            self.cancellation_token.child_token(),
            fut.instrument(info_span!("try_init")),
        );

        rx
    }

    async fn on_cmd(&mut self, cmd: SyncerCmd) {
        match cmd {
            SyncerCmd::GetInfo { respond_to } => {
                let info = self.syncing_info().await;
                respond_to.maybe_send(info);
            }
        }
    }

    #[instrument(skip_all)]
    async fn on_header_sub_message(&mut self) {
        // If subjective head isn't set, do nothing.
        // We do this to avoid some edge cases.
        if self.subjective_head_height.is_none() {
            return;
        }

        let Some(new_head) = self.header_sub_watcher.borrow().to_owned() else {
            // Nothing to do
            return;
        };

        let new_head_height = new_head.height().value();

        self.set_subjective_head_height(new_head_height);

        if let Ok(store_head_height) = self.store.head_height().await {
            // If our new header is adjacent to the HEAD of the store
            if store_head_height + 1 == new_head_height {
                // Header is already verified by HeaderSub and will be validated against previous
                // head on insert
                if self.store.insert(new_head).await.is_ok() {
                    self.event_pub.send(NodeEvent::AddedHeaderFromHeaderSub {
                        height: new_head_height,
                    });
                }
            }
        }
    }

    fn set_subjective_head_height(&mut self, height: u64) {
        if let Some(old_height) = self.subjective_head_height {
            if height <= old_height {
                return;
            }
        }

        self.subjective_head_height = Some(height);
    }

    #[instrument(skip_all)]
    async fn fetch_next_batch(&mut self) {
        if self.ongoing_batch.is_some() {
            // Another batch is ongoing. We do not parallelize `Syncer`
            // by design. Any parallel requests are done in the
            // HeaderEx client through `Session`.
            //
            // Nothing to schedule
            return;
        }

        if self.p2p.peer_tracker_info().num_connected_peers == 0 {
            // No connected peers. We can't do the request.
            // We will recover from this in `run`.
            return;
        }

        let Some(subjective_head_height) = self.subjective_head_height else {
            // Nothing to schedule
            return;
        };

        let store_ranges = match self.store.get_stored_header_ranges().await {
            Ok(ranges) => ranges,
            Err(err) => {
                warn!("failed getting stored header ranges: {err}, will retry later");
                return;
            }
        };

        let next_batch = calculate_range_to_fetch(
            subjective_head_height,
            store_ranges.as_ref(),
            self.estimated_syncing_window_end,
            MAX_HEADERS_IN_BATCH,
        );

        if next_batch.is_empty() {
            // no headers to fetch
            return;
        }

<<<<<<< HEAD
        // make sure we're inside the syncing window before we start
        if let Ok(known_header) = self.store.get_by_height(next_batch.end() + 1).await {
            if !in_syncing_window(&known_header) {
                self.estimated_syncing_window_end = Some(known_header.height().value());
                return;
            }
        }

        if self.p2p.peer_tracker_info().num_connected_peers == 0 {
            // No connected peers. We can't do the request.
            // This will be recovered by `run`.
            return;
        }
=======
        self.event_pub.send(NodeEvent::FetchingHeadersStarted {
            from_height: *next_batch.start(),
            to_height: *next_batch.end(),
        });
>>>>>>> 74123f30

        let cancellation_token = self.cancellation_token.child_token();

        self.ongoing_batch = Some(Ongoing {
            batch: PrintableHeaderRange(next_batch.clone()),
            cancellation_token: cancellation_token.clone(),
        });

        let tx = self.headers_tx.clone();
        let p2p = self.p2p.clone();

        spawn_cancellable(cancellation_token, async move {
            let now = Instant::now();
            let res = p2p.get_unverified_header_range(next_batch).await;
            let _ = tx.send((res, now.elapsed())).await;
        });
    }

    #[instrument(skip_all)]
    async fn on_fetch_next_batch_result(
        &mut self,
        res: Result<Vec<ExtendedHeader>, P2pError>,
        took: Duration,
    ) {
        let Some(ongoing) = self.ongoing_batch.take() else {
            warn!("No batch was scheduled, however result was received. Discarding it.");
            return;
        };

        let from_height = *ongoing.batch.0.start();
        let to_height = *ongoing.batch.0.end();

        let headers = match res {
            Ok(headers) => headers,
            Err(e) => {
                self.event_pub.send(NodeEvent::FetchingHeadersFailed {
                    from_height,
                    to_height,
                    error: e.to_string(),
                    took,
                });
                return;
            }
        };

        if let Err(e) = self.store.insert(headers).await {
            self.event_pub.send(NodeEvent::FetchingHeadersFailed {
                from_height,
                to_height,
                error: format!("Failed to store headers: {e}"),
                took,
            });
        }

        self.event_pub.send(NodeEvent::FetchingHeadersFinished {
            from_height,
            to_height,
            took,
        });
    }
}

fn in_syncing_window(header: &ExtendedHeader) -> bool {
    let syncing_window_start = Time::now().checked_sub(SYNCING_WINDOW).unwrap_or_else(|| {
        warn!("underflow when computing syncing window start, defaulting to unix epoch");
        Time::unix_epoch()
    });

    header.time().after(syncing_window_start)
}

async fn try_init<S>(p2p: &P2p, store: &S) -> Result<u64>
where
    S: Store,
{
    p2p.wait_connected_trusted().await?;

    let network_head = p2p.get_head_header().await?;
    let network_head_height = network_head.height().value();

    // If store is empty, intialize it with network head
    if store.head_height().await.is_err() {
        store.insert(network_head.clone()).await?;
    }

    p2p.init_header_sub(network_head).await?;

    Ok(network_head_height)
}

#[cfg(test)]
mod tests {
    use std::ops::RangeInclusive;

    use super::*;
    use crate::events::EventChannel;
    use crate::store::InMemoryStore;
    use crate::test_utils::{async_test, gen_filled_store, MockP2pHandle};
    use celestia_types::test_utils::ExtendedHeaderGenerator;

    #[async_test]
    async fn init_without_genesis_hash() {
        let events = EventChannel::new();
        let (mock, mut handle) = P2p::mocked();
        let mut gen = ExtendedHeaderGenerator::new();
        let header = gen.next();

        let _syncer = Syncer::start(SyncerArgs {
            p2p: Arc::new(mock),
            store: Arc::new(InMemoryStore::new()),
            event_pub: events.publisher(),
        })
        .unwrap();

        // Syncer is waiting for a trusted peer to connect
        handle.expect_no_cmd().await;
        handle.announce_peer_connected();
        handle.expect_no_cmd().await;
        handle.announce_trusted_peer_connected();

        // We're syncing from the front, so ask for head first
        let (height, amount, respond_to) = handle.expect_header_request_for_height_cmd().await;
        assert_eq!(height, 0);
        assert_eq!(amount, 1);
        respond_to.send(Ok(vec![header.clone()])).unwrap();

        // Now Syncer initializes HeaderSub with the latest HEAD
        let head_from_syncer = handle.expect_init_header_sub().await;
        assert_eq!(head_from_syncer, header);

        // network head = local head, so nothing else is produced.
        handle.expect_no_cmd().await;
    }

    #[async_test]
    async fn init_with_genesis_hash() {
        let mut gen = ExtendedHeaderGenerator::new();
        let head = gen.next();

        let (_syncer, _store, mut p2p_mock) = initialized_syncer(head.clone()).await;

        // network head = local head, so nothing else is produced.
        p2p_mock.expect_no_cmd().await;
    }

    #[async_test]
    async fn syncing() {
        let mut gen = ExtendedHeaderGenerator::new();
        let headers = gen.next_many(26);

        let (syncer, store, mut p2p_mock) = initialized_syncer(headers[25].clone()).await;
        assert_syncing(&syncer, &store, &[26..=26], 26).await;

        // Expecting request for [1, 26]
        let (height, amount, respond_to) = p2p_mock.expect_header_request_for_height_cmd().await;
        assert_eq!(height, 1);
        assert_eq!(amount, 25);
        // Respond to syncer
        respond_to
            .send(Ok(headers[..25].to_vec()))
            // Mapping to avoid spamming error message on failure
            .map_err(|_| "headers [1, 25]")
            .unwrap();
        assert_syncing(&syncer, &store, &[1..=26], 26).await;

        // Syncer is fulling synced and awaiting for events
        p2p_mock.expect_no_cmd().await;

        // New HEAD was received by HeaderSub (height 27)
        let header27 = gen.next();
        p2p_mock.announce_new_head(header27.clone());
        // Height 27 is adjacent to the last header of Store, so it is appended
        // immediately
        assert_syncing(&syncer, &store, &[1..=27], 27).await;
        p2p_mock.expect_no_cmd().await;

        // New HEAD was received by HeaderSub (height 30), it should NOT be appended
        let header_28_30 = gen.next_many(3);
        p2p_mock.announce_new_head(header_28_30[2].clone());
        assert_syncing(&syncer, &store, &[1..=27], 30).await;

        // New HEAD is not adjacent to store, so Syncer requests a range
        let (height, amount, respond_to) = p2p_mock.expect_header_request_for_height_cmd().await;
        assert_eq!(height, 28);
        assert_eq!(amount, 3);
        respond_to
            .send(Ok(header_28_30))
            .map_err(|_| "headers [28, 30]")
            .unwrap();
        assert_syncing(&syncer, &store, &[1..=30], 30).await;

        // New HEAD was received by HeaderSub (height 1058), it SHOULD be appended as it's adjacent
        let mut headers = gen.next_many(1028);
        p2p_mock.announce_new_head(headers.last().cloned().unwrap());
        assert_syncing(&syncer, &store, &[1..=30], 1058).await;

        // Syncer requested the first batch ([547, 1058])
        handle_session_batch(
            &mut p2p_mock,
            &headers,
            vec![
                (547, 64),
                (611, 64),
                (675, 64),
                (739, 64),
                (803, 64),
                (867, 64),
                (931, 64),
                (995, 64),
            ],
        )
        .await;
        assert_syncing(&syncer, &store, &[1..=30, 547..=1058], 1058).await;

        headers.push(gen.next());
        p2p_mock.announce_new_head(headers.last().cloned().unwrap());
        assert_syncing(&syncer, &store, &[1..=30, 547..=1059], 1059).await;

        // Syncer requested the second batch ([543, 1054])
        handle_session_batch(
            &mut p2p_mock,
            &headers,
            vec![
                (35, 64),
                (99, 64),
                (163, 64),
                (227, 64),
                (291, 64),
                (355, 64),
                (419, 64),
                (483, 64),
            ],
        )
        .await;
        assert_syncing(&syncer, &store, &[1..=30, 35..=1059], 1059).await;

        // Syncer requested the last batch ([31..=34])
        handle_session_batch(&mut p2p_mock, &headers, vec![(31, 4)]).await;
        assert_syncing(&syncer, &store, &[1..=1059], 1059).await;

        // Syncer is fulling synced and awaiting for events
        p2p_mock.expect_no_cmd().await;
    }

    #[async_test]
    async fn syncing_window_edge() {
        let month_and_day_ago = Duration::from_secs(31 * 24 * 60 * 60);
        let mut gen = ExtendedHeaderGenerator::new();
        gen.set_time((Time::now() - month_and_day_ago).expect("to not underflow"));
        let mut headers = gen.next_many(1200);
        gen.set_time(Time::now());
        headers.append(&mut gen.next_many(2049 - 1200));

        let (syncer, store, mut p2p_mock) = initialized_syncer(headers[2048].clone()).await;
        assert_syncing(&syncer, &store, &[2049..=2049], 2049).await;

        // Syncer requested the first batch ([1537..=2048])
        handle_session_batch(
            &mut p2p_mock,
            &headers,
            vec![
                (1537, 64),
                (1601, 64),
                (1665, 64),
                (1729, 64),
                (1793, 64),
                (1857, 64),
                (1921, 64),
                (1985, 64),
            ],
        )
        .await;
        assert_syncing(&syncer, &store, &[1537..=2049], 2049).await;

        // Syncer requested the second batch ([1025, 1536]) hitting the syncing window
        handle_session_batch(
            &mut p2p_mock,
            &headers,
            vec![
                (1025, 64),
                (1089, 64),
                (1153, 64),
                (1217, 64),
                (1281, 64),
                (1345, 64),
                (1409, 64),
                (1473, 64),
            ],
        )
        .await;
        assert_syncing(&syncer, &store, &[1025..=2049], 2049).await;

        // Syncer is fully synced and awaiting for events
        p2p_mock.expect_no_cmd().await;
    }

    #[async_test]
    async fn start_with_filled_store() {
        let events = EventChannel::new();
        let (p2p, mut p2p_mock) = P2p::mocked();
        let (store, mut gen) = gen_filled_store(25).await;
        let store = Arc::new(store);

        let mut headers = gen.next_many(520);
        let network_head = headers.last().cloned().unwrap();

        let syncer = Syncer::start(SyncerArgs {
            p2p: Arc::new(p2p),
            store: store.clone(),
            event_pub: events.publisher(),
        })
        .unwrap();

        p2p_mock.announce_trusted_peer_connected();

        // Syncer asks for current HEAD
        let (height, amount, respond_to) = p2p_mock.expect_header_request_for_height_cmd().await;
        assert_eq!(height, 0);
        assert_eq!(amount, 1);
        respond_to.send(Ok(vec![network_head.clone()])).unwrap();

        // Now Syncer initializes HeaderSub with the latest HEAD
        let head_from_syncer = p2p_mock.expect_init_header_sub().await;
        assert_eq!(head_from_syncer, network_head);

        assert_syncing(&syncer, &store, &[1..=25], 545).await;

        // Syncer requested the first batch ([37, 545])
        handle_session_batch(
            &mut p2p_mock,
            &headers,
            vec![
                (34, 64),
                (98, 64),
                (162, 64),
                (226, 64),
                (290, 64),
                (354, 64),
                (418, 64),
                (482, 64),
            ],
        )
        .await;
        assert_syncing(&syncer, &store, &[1..=25, 34..=545], 545).await;

        // Syncer requested the remaining batch ([26, 33])
        let (height, amount, respond_to) = p2p_mock.expect_header_request_for_height_cmd().await;
        assert_eq!(height, 26);
        assert_eq!(amount, 8);
        respond_to
            .send(Ok(headers.drain(..8).collect()))
            .map_err(|_| "headers [538, 545]")
            .unwrap();
        assert_syncing(&syncer, &store, &[1..=545], 545).await;

        // Syncer is fulling synced and awaiting for events
        p2p_mock.expect_no_cmd().await;
    }

    #[async_test]
    async fn stop_syncer() {
        let mut gen = ExtendedHeaderGenerator::new();
        let head = gen.next();

        let (syncer, _store, mut p2p_mock) = initialized_syncer(head.clone()).await;

        // network head height == 1, so nothing else is produced.
        p2p_mock.expect_no_cmd().await;

        syncer.stop();
        // Wait for Worker to stop
        sleep(Duration::from_millis(1)).await;
        assert!(matches!(
            syncer.info().await.unwrap_err(),
            SyncerError::WorkerDied
        ));
    }

    #[async_test]
    async fn all_peers_disconnected() {
        let mut gen = ExtendedHeaderGenerator::new();
        let headers = gen.next_many(26);

        // Start Syncer and report height 25 as HEAD
        let (syncer, store, mut p2p_mock) = initialized_syncer(headers[25].clone()).await;

        // Wait for the request but do not reply to it
        let (height, amount, _respond_to) = p2p_mock.expect_header_request_for_height_cmd().await;
        assert_eq!(height, 1);
        assert_eq!(amount, 25);

        p2p_mock.announce_all_peers_disconnected();
        p2p_mock.expect_no_cmd().await;

        p2p_mock.announce_trusted_peer_connected();

        // Syncer is now back to `connecting_event_loop`, so we expect a request for HEAD
        let (height, amount, respond_to) = p2p_mock.expect_header_request_for_height_cmd().await;
        assert_eq!(height, 0);
        assert_eq!(amount, 1);
        // Now HEAD is height 26
        respond_to.send(Ok(vec![headers[25].clone()])).unwrap();

        // Syncer initializes HeaderSub with the latest HEAD
        let head_from_syncer = p2p_mock.expect_init_header_sub().await;
        assert_eq!(&head_from_syncer, headers.last().unwrap());

        // Syncer now moved to `connected_event_loop`
        let (height, amount, respond_to) = p2p_mock.expect_header_request_for_height_cmd().await;
        assert_eq!(height, 1);
        assert_eq!(amount, 25);
        respond_to
            .send(Ok(headers[0..25].to_vec()))
            // Mapping to avoid spamming error message on failure
            .map_err(|_| "headers [1, 26]")
            .unwrap();

        assert_syncing(&syncer, &store, &[1..=26], 26).await;

        // Node is fully synced, so nothing else is produced.
        p2p_mock.expect_no_cmd().await;
    }

    #[async_test]
    async fn non_contiguous_response() {
        let mut gen = ExtendedHeaderGenerator::new();
        let mut headers = gen.next_many(20);

        // Start Syncer and report last header as network head
        let (syncer, store, mut p2p_mock) = initialized_syncer(headers[19].clone()).await;

        let header10 = headers[10].clone();
        // make a gap in response, preserving the amount of headers returned
        headers[10] = headers[11].clone();

        // Syncer requests missing headers
        let (height, amount, respond_to) = p2p_mock.expect_header_request_for_height_cmd().await;
        assert_eq!(height, 1);
        assert_eq!(amount, 19);
        respond_to
            .send(Ok(headers[0..19].to_vec()))
            // Mapping to avoid spamming error message on failure
            .map_err(|_| "headers [1, 19]")
            .unwrap();

        // Syncer should not apply headers from invalid response
        assert_syncing(&syncer, &store, &[20..=20], 20).await;

        // correct the response
        headers[10] = header10;

        // Syncer requests missing headers again
        let (height, amount, respond_to) = p2p_mock.expect_header_request_for_height_cmd().await;
        assert_eq!(height, 1);
        assert_eq!(amount, 19);
        respond_to
            .send(Ok(headers[0..19].to_vec()))
            // Mapping to avoid spamming error message on failure
            .map_err(|_| "headers [1, 19]")
            .unwrap();

        // With a correct resposne, syncer should update the store
        assert_syncing(&syncer, &store, &[1..=20], 20).await;
    }

    #[async_test]
    async fn another_chain_response() {
        let headers = ExtendedHeaderGenerator::new().next_many(20);
        let headers_prime = ExtendedHeaderGenerator::new().next_many(20);

        // Start Syncer and report last header as network head
        let (syncer, store, mut p2p_mock) = initialized_syncer(headers[19].clone()).await;

        // Syncer requests missing headers
        let (height, amount, respond_to) = p2p_mock.expect_header_request_for_height_cmd().await;
        assert_eq!(height, 1);
        assert_eq!(amount, 19);
        respond_to
            .send(Ok(headers_prime[0..19].to_vec()))
            // Mapping to avoid spamming error message on failure
            .map_err(|_| "headers [1, 19]")
            .unwrap();

        // Syncer should not apply headers from invalid response
        assert_syncing(&syncer, &store, &[20..=20], 20).await;

        // Syncer requests missing headers again
        let (height, amount, respond_to) = p2p_mock.expect_header_request_for_height_cmd().await;
        assert_eq!(height, 1);
        assert_eq!(amount, 19);
        respond_to
            .send(Ok(headers[0..19].to_vec()))
            // Mapping to avoid spamming error message on failure
            .map_err(|_| "headers [1, 19]")
            .unwrap();

        // With a correct resposne, syncer should update the store
        assert_syncing(&syncer, &store, &[1..=20], 20).await;
    }

    async fn assert_syncing(
        syncer: &Syncer<InMemoryStore>,
        store: &InMemoryStore,
        expected_synced_ranges: &[RangeInclusive<u64>],
        expected_subjective_head: u64,
    ) {
        // Syncer receives responds on the same loop that receive other events.
        // Wait a bit to be processed.
        sleep(Duration::from_millis(1)).await;

        let store_ranges = store.get_stored_header_ranges().await.unwrap();
        let syncing_info = syncer.info().await.unwrap();

        assert_eq!(store_ranges.as_ref(), expected_synced_ranges);
        assert_eq!(syncing_info.stored_headers.as_ref(), expected_synced_ranges);
        assert_eq!(syncing_info.subjective_head, expected_subjective_head);
    }

    async fn initialized_syncer(
        head: ExtendedHeader,
    ) -> (Syncer<InMemoryStore>, Arc<InMemoryStore>, MockP2pHandle) {
        let events = EventChannel::new();
        let (mock, mut handle) = P2p::mocked();
        let store = Arc::new(InMemoryStore::new());

        let syncer = Syncer::start(SyncerArgs {
            p2p: Arc::new(mock),
            store: store.clone(),
            event_pub: events.publisher(),
        })
        .unwrap();

        // Syncer is waiting for a trusted peer to connect
        handle.expect_no_cmd().await;
        handle.announce_peer_connected();
        handle.expect_no_cmd().await;
        handle.announce_trusted_peer_connected();

        // After connection is established Syncer asks current network HEAD
        let (height, amount, respond_to) = handle.expect_header_request_for_height_cmd().await;
        assert_eq!(height, 0);
        assert_eq!(amount, 1);
        respond_to.send(Ok(vec![head.clone()])).unwrap();

        // Now Syncer initializes HeaderSub with the latest HEAD
        let head_from_syncer = handle.expect_init_header_sub().await;
        assert_eq!(head_from_syncer, head);

        (syncer, store, handle)
    }

    async fn handle_session_batch(
        p2p_mock: &mut MockP2pHandle,
        remaining_headers: &[ExtendedHeader],
        mut requests: Vec<(u64, u64)>,
    ) {
        for _ in 0..requests.len() {
            let (height, amount, respond_to) =
                p2p_mock.expect_header_request_for_height_cmd().await;

            let request_index = requests
                .iter()
                .position(|x| *x == (height, amount))
                .expect("invalid request");
            requests.remove(request_index);

            let header_index = remaining_headers
                .iter()
                .position(|h| h.height().value() == height)
                .expect("height not found in provided headers");

            let response_range =
                remaining_headers[header_index..header_index + amount as usize].to_vec();
            respond_to
                .send(Ok(response_range))
                .map_err(|_| format!("headers [{}, {}]", height, height + amount - 1))
                .unwrap();
        }
    }
}<|MERGE_RESOLUTION|>--- conflicted
+++ resolved
@@ -479,7 +479,6 @@
             return;
         }
 
-<<<<<<< HEAD
         // make sure we're inside the syncing window before we start
         if let Ok(known_header) = self.store.get_by_height(next_batch.end() + 1).await {
             if !in_syncing_window(&known_header) {
@@ -488,17 +487,10 @@
             }
         }
 
-        if self.p2p.peer_tracker_info().num_connected_peers == 0 {
-            // No connected peers. We can't do the request.
-            // This will be recovered by `run`.
-            return;
-        }
-=======
         self.event_pub.send(NodeEvent::FetchingHeadersStarted {
             from_height: *next_batch.start(),
             to_height: *next_batch.end(),
         });
->>>>>>> 74123f30
 
         let cancellation_token = self.cancellation_token.child_token();
 
