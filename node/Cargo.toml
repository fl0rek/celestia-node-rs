[package]
name = "lumina-node"
version = "0.2.0"
edition = "2021"
license = "Apache-2.0"
description = "Celestia data availability node implementation in Rust"
authors = ["Eiger <hello@eiger.co>"]
homepage = "https://www.eiger.co"
repository = "https://github.com/eigerco/lumina"
readme = "README.md"
# crates.io is limited to 5 keywords and 5 categories
keywords = ["blockchain", "celestia", "lumina", "node"]
# Must be one of <https://crates.io/category_slugs>
categories = [
  "asynchronous",
  "cryptography::cryptocurrencies",
  "network-programming",
  "wasm",
]

[dependencies]
celestia-proto = { workspace = true }
celestia-tendermint = { workspace = true }
celestia-tendermint-proto = { workspace = true }
celestia-types = { workspace = true }
libp2p = { workspace = true, features = [
  "autonat",
  "ping",
  "gossipsub",
  "identify",
  "macros",
  "request-response",
  "kad",
] }

async-trait = "0.1.80"
beetswap = "0.1.1"
cid = { version = "0.11.1", features = ["serde-codec"] }
dashmap = "5.5.3"
futures = "0.3.30"
instant = "0.1.13"
prost = "0.12.6"
rand = "0.8.5"
serde = { version = "1.0.203", features = ["derive"] }
smallvec = { version = "1.13.2", features = [
  "union",
  "const_generics",
  "serde",
] }
thiserror = "1.0.61"
tokio = { version = "1.38.0", features = ["macros", "sync"] }
tokio-util = "0.7.11"
tracing = "0.1.40"
web-time = "1.1.0"

[target.'cfg(not(target_arch = "wasm32"))'.dependencies]
backoff = { version = "0.4.0", features = ["tokio"] }
blockstore = { workspace = true, features = ["redb"] }
tokio = { version = "1.38.0", features = ["fs", "rt-multi-thread", "time"] }
libp2p = { workspace = true, features = [
  "noise",
  "dns",
  "tcp",
  "tokio",
  "yamux",
  "websocket",
  "quic",
] }
redb = "2.1.1"
rustls-pemfile = "2.1.2"
rustls-pki-types = "1.7.0"

[target.'cfg(target_arch = "wasm32")'.dependencies]
backoff = { version = "0.4.0", features = ["wasm-bindgen"] }
beetswap = { version = "0.1.1", features = ["wasm-bindgen"] }
blockstore = { workspace = true, features = ["indexeddb"] }
celestia-types = { workspace = true, features = ["wasm-bindgen"] }
getrandom = { version = "0.2.15", features = ["js"] }
gloo-timers = { version = "0.3.0", features = ["futures"] }
<<<<<<< HEAD
idb = "0.6.3"
=======
js-sys = "0.3.69"
>>>>>>> 7ba4d0b6
libp2p = { workspace = true, features = [
  "noise",
  "wasm-bindgen",
  "webtransport-websys",
  "yamux",
] }
pin-project = "1.1.5"
rexie = "0.6.2"
send_wrapper = { version = "0.6.0", features = ["futures"] }
serde-wasm-bindgen = "0.6.5"
wasm-bindgen = "0.2.93"
wasm-bindgen-futures = "0.4.43"
libp2p-websocket-websys = "0.3.3"

[target.'cfg(target_arch = "wasm32")'.dev-dependencies]
function_name = "0.3.0"
wasm-bindgen-test = "0.3.43"

[dev-dependencies]
bytes = "1.6.0"
celestia-rpc = { workspace = true, features = ["p2p"] }
celestia-types = { workspace = true, features = ["test-utils"] }
dotenvy = "0.15.7"
# required to have path based dependency here to allow `cargo publish` to work
# https://github.com/rust-lang/cargo/pull/7333
lumina-node = { path = ".", features = ["test-utils"] }
rstest = "0.21.0"
serde_json = "1.0.117"
tempfile = "3.10.1"

[features]
test-utils = ["celestia-types/test-utils"]

[package.metadata.docs.rs]
features = ["test-utils"]
rustdoc-args = ["--cfg", "docsrs"]<|MERGE_RESOLUTION|>--- conflicted
+++ resolved
@@ -77,11 +77,8 @@
 celestia-types = { workspace = true, features = ["wasm-bindgen"] }
 getrandom = { version = "0.2.15", features = ["js"] }
 gloo-timers = { version = "0.3.0", features = ["futures"] }
-<<<<<<< HEAD
 idb = "0.6.3"
-=======
 js-sys = "0.3.69"
->>>>>>> 7ba4d0b6
 libp2p = { workspace = true, features = [
   "noise",
   "wasm-bindgen",
