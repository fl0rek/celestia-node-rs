--- conflicted
+++ resolved
@@ -34,11 +34,7 @@
 ] }
 
 async-trait = "0.1.80"
-<<<<<<< HEAD
-beetswap = "0.2.0"
-=======
 beetswap = "0.3.1"
->>>>>>> 7bfe2fac
 cid = { version = "0.11.1", features = ["serde-codec"] }
 dashmap = "5.5.3"
 futures = "0.3.30"
@@ -75,11 +71,7 @@
 
 [target.'cfg(target_arch = "wasm32")'.dependencies]
 backoff = { version = "0.4.0", features = ["wasm-bindgen"] }
-<<<<<<< HEAD
-beetswap = { version = "0.2.0", features = ["wasm-bindgen"] }
-=======
 beetswap = { version = "0.3.1", features = ["wasm-bindgen"] }
->>>>>>> 7bfe2fac
 blockstore = { workspace = true, features = ["indexeddb"] }
 celestia-types = { workspace = true, features = ["wasm-bindgen"] }
 getrandom = { version = "0.2.15", features = ["js"] }
