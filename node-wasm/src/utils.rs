--- conflicted
+++ resolved
@@ -90,18 +90,6 @@
     {
         self.map_err(|e| JsError::new(&format!("{context}: {e}")))
     }
-<<<<<<< HEAD
-
-    fn with_js_context<F, C>(self, context_fn: F) -> Result<T, JsError>
-    where
-        C: fmt::Display + Send + Sync + 'static,
-        F: FnOnce() -> C,
-    {
-        self.map_err(|e| {
-            let context = context_fn();
-            JsError::new(&format!("{context}: {e}"))
-        })
-    }
 }
 
 pub(crate) fn to_jsvalue_or_undefined<T: Serialize>(value: &T) -> JsValue {
@@ -168,6 +156,4 @@
             JsResult::Err(e) => Err(e),
         }
     }
-=======
->>>>>>> a1fe01e7
 }