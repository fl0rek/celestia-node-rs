--- conflicted
+++ resolved
@@ -4,12 +4,5 @@
 pub mod error;
 pub mod node;
 pub mod utils;
-<<<<<<< HEAD
 mod worker;
-mod wrapper;
-
-/// Alias for a `Result` with the error type [`JsError`].
-pub type Result<T, E = JsError> = std::result::Result<T, E>;
-=======
-mod wrapper;
->>>>>>> 502128e1
+mod wrapper;